# built application files
*.apk
*.ap_

# files for the dex VM
*.dex

# Java class files
*.class
jarlist.cache

#checkstyle
.checkstyle

# generated files
bin/
<<<<<<< HEAD
*/bin/
*/gen/
*/out/

extensions/**/target/
extensions/**/bin/
extensions/**/gen/
extensions/**/out/
=======
gen/
out/
>>>>>>> 045603d3

# Local configuration file (sdk path, etc)
local.properties
release.properties

# Eclipse project files
.classpath
.project
.settings
.settings/
.DS_Store

#Intelli J project files
.idea/
.iml

#Maven project files
target/

#Maven release files
*.releaseBackup
*.versionsBackup

#symoblic link to action bar sherlock
library<|MERGE_RESOLUTION|>--- conflicted
+++ resolved
@@ -14,19 +14,8 @@
 
 # generated files
 bin/
-<<<<<<< HEAD
-*/bin/
-*/gen/
-*/out/
-
-extensions/**/target/
-extensions/**/bin/
-extensions/**/gen/
-extensions/**/out/
-=======
 gen/
 out/
->>>>>>> 045603d3
 
 # Local configuration file (sdk path, etc)
 local.properties
